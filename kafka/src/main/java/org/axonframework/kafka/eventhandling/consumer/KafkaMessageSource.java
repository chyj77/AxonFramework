--- conflicted
+++ resolved
@@ -43,11 +43,7 @@
     }
 
     @Override
-<<<<<<< HEAD
     public BlockingStream<TrackedEventMessage<?>> openStream(TrackingToken trackingToken) {
-=======
-    public MessageStream<TrackedEventMessage<?>> openStream(TrackingToken trackingToken) {
->>>>>>> fac2b4f0
         Assert.isTrue(trackingToken == null || trackingToken instanceof KafkaTrackingToken, () -> "Invalid token type");
         return fetcher.start((KafkaTrackingToken) trackingToken);
     }
