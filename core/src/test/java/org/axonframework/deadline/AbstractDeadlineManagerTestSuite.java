/*
 * Copyright (c) 2010-2018. Axon Framework
 *
 * Licensed under the Apache License, Version 2.0 (the "License");
 * you may not use this file except in compliance with the License.
 * You may obtain a copy of the License at
 *
 *     http://www.apache.org/licenses/LICENSE-2.0
 *
 * Unless required by applicable law or agreed to in writing, software
 * distributed under the License is distributed on an "AS IS" BASIS,
 * WITHOUT WARRANTIES OR CONDITIONS OF ANY KIND, either express or implied.
 * See the License for the specific language governing permissions and
 * limitations under the License.
 */

package org.axonframework.deadline;

import org.axonframework.commandhandling.CommandHandler;
import org.axonframework.commandhandling.TargetAggregateIdentifier;
import org.axonframework.commandhandling.model.AggregateIdentifier;
import org.axonframework.commandhandling.model.AggregateMember;
import org.axonframework.commandhandling.model.EntityId;
import org.axonframework.config.Configuration;
import org.axonframework.config.Configurer;
import org.axonframework.config.DefaultConfigurer;
import org.axonframework.config.SagaConfiguration;
import org.axonframework.deadline.annotation.DeadlineHandler;
import org.axonframework.eventhandling.EventMessage;
import org.axonframework.eventhandling.Timestamp;
import org.axonframework.eventhandling.saga.SagaEventHandler;
import org.axonframework.eventhandling.saga.StartSaga;
import org.axonframework.eventsourcing.EventSourcingHandler;
import org.axonframework.eventsourcing.eventstore.EmbeddedEventStore;
import org.axonframework.eventsourcing.eventstore.EventStore;
import org.axonframework.eventsourcing.eventstore.inmemory.InMemoryEventStorageEngine;
import org.junit.*;
import org.springframework.beans.factory.annotation.Autowired;

import java.time.Duration;
import java.time.Instant;
import java.util.List;
import java.util.Objects;
import java.util.concurrent.CopyOnWriteArrayList;
import java.util.concurrent.TimeUnit;

import static java.util.Arrays.asList;
import static org.axonframework.commandhandling.model.AggregateLifecycle.apply;
import static org.axonframework.common.AssertUtils.assertWithin;
import static org.axonframework.eventhandling.GenericEventMessage.asEventMessage;
import static org.junit.Assert.*;
import static org.mockito.Mockito.*;

/**
 * Tests whether a {@link DeadlineManager} implementations functions as expected.
 * This is an abstract (integration) test class, whose tests cases should work for any DeadlineManager implementation.
 *
 * @author Milan Savic
 * @author Steven van Beelen
 * @since 3.3
 */
public abstract class AbstractDeadlineManagerTestSuite {

    private static final int DEADLINE_TIMEOUT = 100;
    private static final int DEADLINE_WAIT_THRESHOLD = 10 * DEADLINE_TIMEOUT;
    private static final int CHILD_ENTITY_DEADLINE_TIMEOUT = 50;
    private static final String IDENTIFIER = "id";
    private static final boolean CANCEL_BEFORE_DEADLINE = true;
    private static final boolean DO_NOT_CANCEL_BEFORE_DEADLINE = false;

    protected Configuration configuration;
    private List<Object> published;

    @Before
    public void setUp() {
<<<<<<< HEAD
        EventStore eventStore = spy(EmbeddedEventStore.builder()
                                                      .storageEngine(new InMemoryEventStorageEngine())
                                                      .build());
        configuration = DefaultConfigurer.defaultConfiguration()
                                         .configureEventStore(c -> eventStore)
                                         .configureAggregate(MyAggregate.class)
                                         .registerModule(SagaConfiguration.subscribingSagaManager(MySaga.class))
                                         .registerComponent(DeadlineManager.class, this::buildDeadlineManager)
                                         .start();
=======
        EventStore eventStore = spy(new EmbeddedEventStore(new InMemoryEventStorageEngine()));
        Configurer configurer = DefaultConfigurer.defaultConfiguration();
        configurer.eventProcessing()
                  .usingSubscribingEventProcessors()
                  .registerSaga(MySaga.class);
        configuration = configurer.configureEventStore(c -> eventStore)
                                  .configureAggregate(MyAggregate.class)
                                  .registerComponent(DeadlineManager.class, this::buildDeadlineManager)
                                  .start();
>>>>>>> d10a13ca

        published = new CopyOnWriteArrayList<>();
        configuration.eventBus().subscribe(msgs -> msgs.forEach(msg -> published.add(msg.getPayload())));
    }

    @After
    public void tearDown() {
        configuration.shutdown();
    }

    /**
     * Build the {@link DeadlineManager} to be tested.
     *
     * @param configuration the {@link Configuration} used to set up this test class
     * @return a {@link DeadlineManager} to be tested
     */
    public abstract DeadlineManager buildDeadlineManager(Configuration configuration);

    @Test
    public void testDeadlineOnAggregate() {
        configuration.commandGateway().sendAndWait(new CreateMyAggregateCommand(IDENTIFIER));

        assertPublishedEvents(new MyAggregateCreatedEvent(IDENTIFIER),
                              new DeadlineOccurredEvent(new DeadlinePayload(IDENTIFIER)));
    }

    @Test
    public void testDeadlineCancellationOnAggregate() {
        configuration.commandGateway().sendAndWait(new CreateMyAggregateCommand(IDENTIFIER, CANCEL_BEFORE_DEADLINE));

        assertPublishedEvents(new MyAggregateCreatedEvent(IDENTIFIER));
    }

    @Test
    public void testDeadlineOnChildEntity() {
        configuration.commandGateway().sendAndWait(new CreateMyAggregateCommand(IDENTIFIER));
        configuration.commandGateway().sendAndWait(new TriggerDeadlineInChildEntityCommand(IDENTIFIER));

        assertPublishedEvents(new MyAggregateCreatedEvent(IDENTIFIER),
                              new DeadlineOccurredInChildEvent(new EntityDeadlinePayload("entity" + IDENTIFIER)),
                              new DeadlineOccurredEvent(new DeadlinePayload(IDENTIFIER)));
    }

    @Test
    public void testDeadlineWithSpecifiedDeadlineName() {
        String expectedDeadlinePayload = "deadlinePayload";

        configuration.commandGateway().sendAndWait(new CreateMyAggregateCommand(IDENTIFIER, CANCEL_BEFORE_DEADLINE));
        configuration.commandGateway().sendAndWait(new ScheduleSpecificDeadline(IDENTIFIER, expectedDeadlinePayload));

        assertPublishedEvents(new MyAggregateCreatedEvent(IDENTIFIER),
                              new SpecificDeadlineOccurredEvent(expectedDeadlinePayload));
    }

    @Test
    public void testDeadlineWithoutPayload() {
        configuration.commandGateway().sendAndWait(new CreateMyAggregateCommand(IDENTIFIER, CANCEL_BEFORE_DEADLINE));
        configuration.commandGateway().sendAndWait(new ScheduleSpecificDeadline(IDENTIFIER, null));

        assertPublishedEvents(new MyAggregateCreatedEvent(IDENTIFIER),
                              new SpecificDeadlineOccurredEvent(null));
    }

    @Test
    public void testHandlerInterceptorOnAggregate() {
        configuration.deadlineManager().registerHandlerInterceptor((uow, chain) -> {
            uow.transformMessage(deadlineMessage -> GenericDeadlineMessage
                    .asDeadlineMessage(deadlineMessage.getDeadlineName(), new DeadlinePayload("fakeId")));
            return chain.proceed();
        });
        configuration.commandGateway().sendAndWait(new CreateMyAggregateCommand(IDENTIFIER));

        assertPublishedEvents(new MyAggregateCreatedEvent(IDENTIFIER),
                              new DeadlineOccurredEvent(new DeadlinePayload("fakeId")));
    }

    @Test
    public void testDispatchInterceptorOnAggregate() {
        configuration.deadlineManager().registerDispatchInterceptor(messages -> (i, m) ->
                GenericDeadlineMessage.asDeadlineMessage(m.getDeadlineName(), new DeadlinePayload("fakeId")));
        configuration.commandGateway().sendAndWait(new CreateMyAggregateCommand(IDENTIFIER));

        assertPublishedEvents(new MyAggregateCreatedEvent(IDENTIFIER),
                              new DeadlineOccurredEvent(new DeadlinePayload("fakeId")));
    }

    @Test
    public void testDeadlineOnSaga() {
        EventMessage<Object> testEventMessage =
                asEventMessage(new SagaStartingEvent(IDENTIFIER, DO_NOT_CANCEL_BEFORE_DEADLINE));
        configuration.eventStore().publish(testEventMessage);

        assertPublishedEvents(new SagaStartingEvent(IDENTIFIER, DO_NOT_CANCEL_BEFORE_DEADLINE),
                              new DeadlineOccurredEvent(new DeadlinePayload(IDENTIFIER)));
    }

    @Test
    public void testDeadlineCancellationOnSaga() {
        configuration.eventStore().publish(asEventMessage(new SagaStartingEvent(IDENTIFIER, CANCEL_BEFORE_DEADLINE)));

        assertPublishedEvents(new SagaStartingEvent(IDENTIFIER, CANCEL_BEFORE_DEADLINE));
    }

    @Test
    public void testDeadlineWithSpecifiedDeadlineNameOnSaga() {
        String expectedDeadlinePayload = "deadlinePayload";

        configuration.eventStore().publish(asEventMessage(new SagaStartingEvent(IDENTIFIER, CANCEL_BEFORE_DEADLINE)));
        configuration.eventStore().publish(asEventMessage(
                new ScheduleSpecificDeadline(IDENTIFIER, expectedDeadlinePayload))
        );

        assertPublishedEvents(new SagaStartingEvent(IDENTIFIER, CANCEL_BEFORE_DEADLINE),
                              new ScheduleSpecificDeadline(IDENTIFIER, expectedDeadlinePayload),
                              new SpecificDeadlineOccurredEvent(expectedDeadlinePayload));
    }

    @Test
    public void testDeadlineWithoutPayloadOnSaga() {
        configuration.eventStore().publish(asEventMessage(new SagaStartingEvent(IDENTIFIER, CANCEL_BEFORE_DEADLINE)));
        configuration.eventStore().publish(asEventMessage(new ScheduleSpecificDeadline(IDENTIFIER, null)));

        assertPublishedEvents(new SagaStartingEvent(IDENTIFIER, CANCEL_BEFORE_DEADLINE),
                              new ScheduleSpecificDeadline(IDENTIFIER, null),
                              new SpecificDeadlineOccurredEvent(null));
    }

    @Test
    public void testHandlerInterceptorOnSaga() {
        EventMessage<Object> testEventMessage =
                asEventMessage(new SagaStartingEvent(IDENTIFIER, DO_NOT_CANCEL_BEFORE_DEADLINE));
        configuration.deadlineManager().registerHandlerInterceptor((uow, chain) -> {
            uow.transformMessage(deadlineMessage -> GenericDeadlineMessage
                    .asDeadlineMessage(deadlineMessage.getDeadlineName(), new DeadlinePayload("fakeId")));
            return chain.proceed();
        });
        configuration.eventStore().publish(testEventMessage);

        assertPublishedEvents(new SagaStartingEvent(IDENTIFIER, DO_NOT_CANCEL_BEFORE_DEADLINE),
                              new DeadlineOccurredEvent(new DeadlinePayload("fakeId")));
    }

    @Test
    public void testDispatchInterceptorOnSaga() {
        EventMessage<Object> testEventMessage =
                asEventMessage(new SagaStartingEvent(IDENTIFIER, DO_NOT_CANCEL_BEFORE_DEADLINE));
        configuration.deadlineManager().registerDispatchInterceptor(messages -> (i, m) ->
                GenericDeadlineMessage.asDeadlineMessage(m.getDeadlineName(), new DeadlinePayload("fakeId")));
        configuration.eventStore().publish(testEventMessage);

        assertPublishedEvents(new SagaStartingEvent(IDENTIFIER, DO_NOT_CANCEL_BEFORE_DEADLINE),
                              new DeadlineOccurredEvent(new DeadlinePayload("fakeId")));
    }

    private void assertPublishedEvents(Object... expectedEvents) {
        assertWithin(DEADLINE_WAIT_THRESHOLD,
                     TimeUnit.MILLISECONDS,
                     () -> assertEquals(asList(expectedEvents), published));
    }

    private static class CreateMyAggregateCommand {

        private final String id;
        private final boolean cancelBeforeDeadline;

        private CreateMyAggregateCommand(String id) {
            this(id, false);
        }

        private CreateMyAggregateCommand(String id, boolean cancelBeforeDeadline) {
            this.id = id;
            this.cancelBeforeDeadline = cancelBeforeDeadline;
        }
    }

    private static class TriggerDeadlineInChildEntityCommand {

        @TargetAggregateIdentifier
        private final String id;

        private TriggerDeadlineInChildEntityCommand(String id) {
            this.id = id;
        }
    }

    private static class ScheduleSpecificDeadline {

        @TargetAggregateIdentifier
        private final String id;
        private final Object payload;

        private ScheduleSpecificDeadline(String id, Object payload) {
            this.id = id;
            this.payload = payload;
        }

        public String getId() {
            return id;
        }

        @Override
        public int hashCode() {
            return Objects.hash(id, payload);
        }

        @Override
        public boolean equals(Object obj) {
            if (this == obj) {
                return true;
            }
            if (obj == null || getClass() != obj.getClass()) {
                return false;
            }
            final ScheduleSpecificDeadline other = (ScheduleSpecificDeadline) obj;
            return Objects.equals(this.id, other.id)
                    && Objects.equals(this.payload, other.payload);
        }
    }

    private static class MyAggregateCreatedEvent {

        private final String id;

        private MyAggregateCreatedEvent(String id) {
            this.id = id;
        }

        public String getId() {
            return id;
        }

        @Override
        public boolean equals(Object o) {
            if (this == o) {
                return true;
            }
            if (o == null || getClass() != o.getClass()) {
                return false;
            }
            MyAggregateCreatedEvent that = (MyAggregateCreatedEvent) o;
            return Objects.equals(id, that.id);
        }

        @Override
        public int hashCode() {
            return Objects.hash(id);
        }
    }

    private static class SagaStartingEvent {

        private final String id;
        private final boolean cancelBeforeDeadline;

        private SagaStartingEvent(String id, boolean cancelBeforeDeadline) {
            this.id = id;
            this.cancelBeforeDeadline = cancelBeforeDeadline;
        }

        public String getId() {
            return id;
        }

        public boolean isCancelBeforeDeadline() {
            return cancelBeforeDeadline;
        }

        @Override
        public boolean equals(Object o) {
            if (this == o) {
                return true;
            }
            if (o == null || getClass() != o.getClass()) {
                return false;
            }
            SagaStartingEvent that = (SagaStartingEvent) o;
            return cancelBeforeDeadline == that.cancelBeforeDeadline && Objects.equals(id, that.id);
        }

        @Override
        public int hashCode() {
            return Objects.hash(id, cancelBeforeDeadline);
        }
    }

    private static class DeadlinePayload {

        private final String id;

        // No-arg constructor used for Jackson Serialization
        @SuppressWarnings("unused")
        private DeadlinePayload() {
            this("some-id");
        }

        private DeadlinePayload(String id) {
            this.id = id;
        }

        public String getId() {
            return id;
        }

        @Override
        public boolean equals(Object o) {
            if (this == o) {
                return true;
            }
            if (o == null || getClass() != o.getClass()) {
                return false;
            }
            DeadlinePayload that = (DeadlinePayload) o;
            return Objects.equals(id, that.id);
        }

        @Override
        public int hashCode() {
            return Objects.hash(id);
        }
    }

    private static class EntityDeadlinePayload {

        private final String id;

        // No-arg constructor used for Jackson Serialization
        @SuppressWarnings("unused")
        private EntityDeadlinePayload() {
            this("some-id");
        }

        private EntityDeadlinePayload(String id) {
            this.id = id;
        }

        public String getId() {
            return id;
        }

        @Override
        public boolean equals(Object o) {
            if (this == o) {
                return true;
            }
            if (o == null || getClass() != o.getClass()) {
                return false;
            }
            EntityDeadlinePayload that = (EntityDeadlinePayload) o;
            return Objects.equals(id, that.id);
        }

        @Override
        public int hashCode() {
            return Objects.hash(id);
        }
    }

    private static class DeadlineOccurredEvent {

        private final DeadlinePayload deadlinePayload;

        private DeadlineOccurredEvent(DeadlinePayload deadlinePayload) {
            this.deadlinePayload = deadlinePayload;
        }

        @Override
        public boolean equals(Object o) {
            if (this == o) {
                return true;
            }
            if (o == null || getClass() != o.getClass()) {
                return false;
            }
            DeadlineOccurredEvent that = (DeadlineOccurredEvent) o;
            return Objects.equals(deadlinePayload, that.deadlinePayload);
        }

        @Override
        public int hashCode() {
            return Objects.hash(deadlinePayload);
        }
    }

    private static class DeadlineOccurredInChildEvent {

        private final EntityDeadlinePayload deadlineInfo;

        private DeadlineOccurredInChildEvent(EntityDeadlinePayload deadlineInfo) {
            this.deadlineInfo = deadlineInfo;
        }

        @Override
        public boolean equals(Object o) {
            if (this == o) {
                return true;
            }
            if (o == null || getClass() != o.getClass()) {
                return false;
            }
            DeadlineOccurredInChildEvent that = (DeadlineOccurredInChildEvent) o;
            return Objects.equals(deadlineInfo, that.deadlineInfo);
        }

        @Override
        public int hashCode() {
            return Objects.hash(deadlineInfo);
        }
    }

    private static class SpecificDeadlineOccurredEvent {

        private final Object payload;

        private SpecificDeadlineOccurredEvent(Object payload) {
            this.payload = payload;
        }

        @Override
        public int hashCode() {
            return Objects.hash(payload);
        }

        @Override
        public boolean equals(Object obj) {
            if (this == obj) {
                return true;
            }
            if (obj == null || getClass() != obj.getClass()) {
                return false;
            }
            final SpecificDeadlineOccurredEvent other = (SpecificDeadlineOccurredEvent) obj;
            return Objects.equals(this.payload, other.payload);
        }
    }

    @SuppressWarnings("unused")
    public static class MySaga {

        @Autowired
        private transient EventStore eventStore;

        @StartSaga
        @SagaEventHandler(associationProperty = "id")
        public void on(SagaStartingEvent sagaStartingEvent, DeadlineManager deadlineManager) {
            String deadlineName = "deadlineName";
            String deadlineId = deadlineManager.schedule(
                    Duration.ofMillis(DEADLINE_TIMEOUT), deadlineName, new DeadlinePayload(sagaStartingEvent.id)
            );

            if (sagaStartingEvent.isCancelBeforeDeadline()) {
                deadlineManager.cancelSchedule(deadlineName, deadlineId);
            }
        }

        @SagaEventHandler(associationProperty = "id")
        public void on(ScheduleSpecificDeadline message, DeadlineManager deadlineManager) {
            Object deadlinePayload = message.payload;
            if (deadlinePayload != null) {
                deadlineManager.schedule(Duration.ofMillis(DEADLINE_TIMEOUT), "specificDeadlineName", deadlinePayload);
            } else {
                deadlineManager.schedule(Duration.ofMillis(DEADLINE_TIMEOUT), "payloadlessDeadline");
            }
        }

        @DeadlineHandler
        public void on(DeadlinePayload deadlinePayload, @Timestamp Instant timestamp) {
            assertNotNull(timestamp);
            eventStore.publish(asEventMessage(new DeadlineOccurredEvent(deadlinePayload)));
        }

        @DeadlineHandler(deadlineName = "specificDeadlineName")
        public void on(Object deadlinePayload, @Timestamp Instant timestamp) {
            assertNotNull(timestamp);
            eventStore.publish(asEventMessage(new SpecificDeadlineOccurredEvent(deadlinePayload)));
        }

        @DeadlineHandler(deadlineName = "payloadlessDeadline")
        public void on() {
            eventStore.publish(asEventMessage(new SpecificDeadlineOccurredEvent(null)));
        }
    }

    @SuppressWarnings("unused")
    public static class MyAggregate {

        @AggregateIdentifier
        private String id;
        @AggregateMember
        private MyEntity myEntity;

        public MyAggregate() {
            // empty constructor
        }

        @CommandHandler
        public MyAggregate(CreateMyAggregateCommand command, DeadlineManager deadlineManager) {
            apply(new MyAggregateCreatedEvent(command.id));

            String deadlineName = "deadlineName";
            String deadlineId = deadlineManager.schedule(
                    Duration.ofMillis(DEADLINE_TIMEOUT), deadlineName, new DeadlinePayload(command.id)
            );

            if (command.cancelBeforeDeadline) {
                deadlineManager.cancelSchedule(deadlineName, deadlineId);
            }
        }

        @CommandHandler
        public void on(ScheduleSpecificDeadline message, DeadlineManager deadlineManager) {
            Object deadlinePayload = message.payload;
            if (deadlinePayload != null) {
                deadlineManager.schedule(Duration.ofMillis(DEADLINE_TIMEOUT), "specificDeadlineName", deadlinePayload);
            } else {
                deadlineManager.schedule(Duration.ofMillis(DEADLINE_TIMEOUT), "payloadlessDeadline");
            }
        }

        @EventSourcingHandler
        public void on(MyAggregateCreatedEvent event) {
            this.id = event.id;
            this.myEntity = new MyEntity(id);
        }

        @DeadlineHandler
        public void on(DeadlinePayload deadlinePayload, @Timestamp Instant timestamp) {
            assertNotNull(timestamp);
            apply(new DeadlineOccurredEvent(deadlinePayload));
        }

        @DeadlineHandler(deadlineName = "specificDeadlineName")
        public void on(Object deadlinePayload) {
            apply(new SpecificDeadlineOccurredEvent(deadlinePayload));
        }

        @DeadlineHandler(deadlineName = "payloadlessDeadline")
        public void on() {
            apply(new SpecificDeadlineOccurredEvent(null));
        }

        @CommandHandler
        public void handle(TriggerDeadlineInChildEntityCommand command, DeadlineManager deadlineManager) {
            deadlineManager.schedule(
                    Duration.ofMillis(CHILD_ENTITY_DEADLINE_TIMEOUT),
                    "deadlineName",
                    new EntityDeadlinePayload("entity" + command.id)
            );
        }
    }

    public static class MyEntity {

        @EntityId
        private final String id;

        private MyEntity(String id) {
            this.id = id;
        }

        @DeadlineHandler
        public void on(EntityDeadlinePayload deadlineInfo, @Timestamp Instant timestamp) {
            assertNotNull(timestamp);
            apply(new DeadlineOccurredInChildEvent(deadlineInfo));
        }
    }
}<|MERGE_RESOLUTION|>--- conflicted
+++ resolved
@@ -73,18 +73,9 @@
 
     @Before
     public void setUp() {
-<<<<<<< HEAD
         EventStore eventStore = spy(EmbeddedEventStore.builder()
                                                       .storageEngine(new InMemoryEventStorageEngine())
                                                       .build());
-        configuration = DefaultConfigurer.defaultConfiguration()
-                                         .configureEventStore(c -> eventStore)
-                                         .configureAggregate(MyAggregate.class)
-                                         .registerModule(SagaConfiguration.subscribingSagaManager(MySaga.class))
-                                         .registerComponent(DeadlineManager.class, this::buildDeadlineManager)
-                                         .start();
-=======
-        EventStore eventStore = spy(new EmbeddedEventStore(new InMemoryEventStorageEngine()));
         Configurer configurer = DefaultConfigurer.defaultConfiguration();
         configurer.eventProcessing()
                   .usingSubscribingEventProcessors()
@@ -93,7 +84,6 @@
                                   .configureAggregate(MyAggregate.class)
                                   .registerComponent(DeadlineManager.class, this::buildDeadlineManager)
                                   .start();
->>>>>>> d10a13ca
 
         published = new CopyOnWriteArrayList<>();
         configuration.eventBus().subscribe(msgs -> msgs.forEach(msg -> published.add(msg.getPayload())));
