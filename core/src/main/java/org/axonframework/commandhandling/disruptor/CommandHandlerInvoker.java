/*
 * Copyright (c) 2010-2017. Axon Framework
 *
 * Licensed under the Apache License, Version 2.0 (the "License");
 * you may not use this file except in compliance with the License.
 * You may obtain a copy of the License at
 *
 *     http://www.apache.org/licenses/LICENSE-2.0
 *
 * Unless required by applicable law or agreed to in writing, software
 * distributed under the License is distributed on an "AS IS" BASIS,
 * WITHOUT WARRANTIES OR CONDITIONS OF ANY KIND, either express or implied.
 * See the License for the specific language governing permissions and
 * limitations under the License.
 */

package org.axonframework.commandhandling.disruptor;

import com.lmax.disruptor.EventHandler;
import com.lmax.disruptor.LifecycleAware;
import org.axonframework.commandhandling.model.Aggregate;
import org.axonframework.commandhandling.model.AggregateNotFoundException;
import org.axonframework.commandhandling.model.ConflictingAggregateVersionException;
import org.axonframework.commandhandling.model.Repository;
import org.axonframework.commandhandling.model.RepositoryProvider;
import org.axonframework.commandhandling.model.inspection.AggregateModel;
import org.axonframework.commandhandling.model.inspection.AnnotatedAggregateMetaModelFactory;
import org.axonframework.common.Assert;
import org.axonframework.common.caching.Cache;
import org.axonframework.eventsourcing.*;
import org.axonframework.eventsourcing.eventstore.DomainEventStream;
import org.axonframework.eventsourcing.eventstore.EventStore;
import org.axonframework.messaging.annotation.HandlerDefinition;
import org.axonframework.messaging.annotation.ParameterResolverFactory;
import org.axonframework.messaging.unitofwork.CurrentUnitOfWork;
import org.slf4j.Logger;
import org.slf4j.LoggerFactory;

import java.util.Map;
import java.util.WeakHashMap;
import java.util.concurrent.Callable;
import java.util.concurrent.ConcurrentHashMap;

/**
 * Component of the DisruptorCommandBus that invokes the command handler. The execution is done within a Unit Of Work.
 * If an aggregate has been pre-loaded, it is set to the ThreadLocal.
 *
 * @author Allard Buijze
 * @since 2.0
 */
public class CommandHandlerInvoker implements EventHandler<CommandHandlingEntry>, LifecycleAware {

    private static final Logger logger = LoggerFactory.getLogger(CommandHandlerInvoker.class);
    private static final ThreadLocal<CommandHandlerInvoker> CURRENT_INVOKER = new ThreadLocal<>();
    private static final Object PLACEHOLDER_VALUE = new Object();

    private final Map<Class<?>, DisruptorRepository> repositories = new ConcurrentHashMap<>();
    private final Cache cache;
    private final int segmentId;

    /**
     * Returns the Repository instance for Aggregate with given {@code typeIdentifier} used by the
     * CommandHandlerInvoker that is running on the current thread.
     * <p>
     * Calling this method from any other thread will return {@code null}.
     *
     * @param type The type of aggregate
     * @param <T>  The type of aggregate
     * @return the repository instance for aggregate of given type
     */
    @SuppressWarnings("unchecked")
    public static <T> DisruptorRepository<T> getRepository(Class<?> type) {
        final CommandHandlerInvoker invoker = CURRENT_INVOKER.get();
        Assert.state(invoker != null,
                     () -> "The repositories of a DisruptorCommandBus are only available " + "in the invoker thread");
        return invoker.repositories.get(type);
    }

    /**
     * Create an aggregate invoker instance for the given {@code segment} and {@code cache}.
     *
     * @param cache     The cache temporarily storing aggregate instances
     * @param segmentId The id of the segment this invoker should handle
     */
    public CommandHandlerInvoker(Cache cache, int segmentId) {
        this.cache = cache;
        this.segmentId = segmentId;
    }

    @Override
    public void onEvent(CommandHandlingEntry entry, long sequence, boolean endOfBatch) {
        if (entry.isRecoverEntry()) {
            removeEntry(entry.getAggregateIdentifier());
        } else if (entry.getInvokerId() == segmentId) {
            entry.start();
            try {
                Object result = entry.getInvocationInterceptorChain().proceed();
                entry.setResult(result);
            } catch (Exception throwable) {
                entry.setExceptionResult(throwable);
            } finally {
                entry.pause();
            }
        }
    }

    /**
     * Create a repository instance for an aggregate created by the given {@code aggregateFactory}. The returning
     * repository must be safe to use by this invoker instance.
     *
     * @param <T>                       The type of aggregate created by the factory
     * @param eventStore                The events store to load and publish events
     * @param aggregateFactory          The factory creating aggregate instances
     * @param snapshotTriggerDefinition The trigger definition for snapshots
     * @param parameterResolverFactory  The factory used to resolve parameters on command handler methods
     * @return A Repository instance for the given aggregate
     */
    @SuppressWarnings("unchecked")
    public <T> Repository<T> createRepository(EventStore eventStore,
                                              AggregateFactory<T> aggregateFactory,
                                              SnapshotTriggerDefinition snapshotTriggerDefinition,
                                              ParameterResolverFactory parameterResolverFactory) {
        return createRepository(eventStore,
                                null,
                                aggregateFactory,
                                snapshotTriggerDefinition,
                                parameterResolverFactory);
    }

    /**
     * Create a repository instance for an aggregate created by the given {@code aggregateFactory}. The returning
     * repository must be safe to use by this invoker instance.
     *
     * @param <T>                       The type of aggregate created by the factory
     * @param eventStore                The events store to load and publish events
     * @param repositoryProvider        Provides repositories for specified aggregate types
     * @param aggregateFactory          The factory creating aggregate instances
     * @param snapshotTriggerDefinition The trigger definition for snapshots
     * @param parameterResolverFactory  The factory used to resolve parameters on command handler methods
     * @return A Repository instance for the given aggregate
     */
    @SuppressWarnings("unchecked")
    public <T> Repository<T> createRepository(EventStore eventStore,
                                              RepositoryProvider repositoryProvider,
                                              AggregateFactory<T> aggregateFactory,
                                              SnapshotTriggerDefinition snapshotTriggerDefinition,
                                              ParameterResolverFactory parameterResolverFactory) {
        return repositories.computeIfAbsent(aggregateFactory.getAggregateType(),
                                            k -> new DisruptorRepository<>(aggregateFactory, cache, eventStore,
                                                                           parameterResolverFactory,
                                                                           snapshotTriggerDefinition,
                                                                           repositoryProvider));
    }

    /**
     * Create a repository instance for an aggregate created by the given {@code aggregateFactory}. The returning
     * repository must be safe to use by this invoker instance.
     *
     * @param <T>                       The type of aggregate created by the factory
     * @param eventStore                The events store to load and publish events
     * @param aggregateFactory          The factory creating aggregate instances
     * @param snapshotTriggerDefinition The trigger definition for snapshots
     * @param parameterResolverFactory  The factory used to resolve parameters on command handler methods
     * @param handlerDefinition         The handler definition used to create concrete handlers
     * @return A Repository instance for the given aggregate
     */
    @SuppressWarnings("unchecked")
    public <T> Repository<T> createRepository(EventStore eventStore,
                                              AggregateFactory<T> aggregateFactory,
                                              SnapshotTriggerDefinition snapshotTriggerDefinition,
                                              ParameterResolverFactory parameterResolverFactory,
                                              HandlerDefinition handlerDefinition) {
        return repositories.computeIfAbsent(aggregateFactory.getAggregateType(),
                                            k -> new DisruptorRepository<>(aggregateFactory, cache, eventStore,
                                                                           parameterResolverFactory,
                                                                           handlerDefinition,
                                                                           snapshotTriggerDefinition));
    }

    private void removeEntry(String aggregateIdentifier) {
        for (DisruptorRepository repository : repositories.values()) {
            repository.removeFromCache(aggregateIdentifier);
        }
        cache.remove(aggregateIdentifier);
    }

    @Override
    public void onStart() {
        CURRENT_INVOKER.set(this);
    }

    @Override
    public void onShutdown() {
        CURRENT_INVOKER.remove();
    }

    /**
     * Repository implementation that is safe to use by a single CommandHandlerInvoker instance.
     *
     * @param <T> The type of aggregate stored in this repository
     */
    static final class DisruptorRepository<T> implements Repository<T> {

        private final EventStore eventStore;
        private final RepositoryProvider repositoryProvider;
        private final SnapshotTriggerDefinition snapshotTriggerDefinition;
        private final AggregateFactory<T> aggregateFactory;
        private final Map<EventSourcedAggregate<T>, Object> firstLevelCache = new WeakHashMap<>();
        private final Cache cache;
        private final AggregateModel<T> model;

        private DisruptorRepository(AggregateFactory<T> aggregateFactory, Cache cache, EventStore eventStore,
                                    ParameterResolverFactory parameterResolverFactory,
                                    SnapshotTriggerDefinition snapshotTriggerDefinition,
                                    RepositoryProvider repositoryProvider) {
            this.aggregateFactory = aggregateFactory;
            this.cache = cache;
            this.eventStore = eventStore;
            this.snapshotTriggerDefinition = snapshotTriggerDefinition;
            this.model = AnnotatedAggregateMetaModelFactory.inspectAggregate(aggregateFactory.getAggregateType(),
                                                                             parameterResolverFactory);
<<<<<<< HEAD
        }

        private DisruptorRepository(AggregateFactory<T> aggregateFactory, Cache cache, EventStore eventStore,
                                    ParameterResolverFactory parameterResolverFactory,
                                    HandlerDefinition handlerDefinition,
                                    SnapshotTriggerDefinition snapshotTriggerDefinition) {
            this.aggregateFactory = aggregateFactory;
            this.cache = cache;
            this.eventStore = eventStore;
            this.snapshotTriggerDefinition = snapshotTriggerDefinition;
            this.model = AnnotatedAggregateMetaModelFactory.inspectAggregate(aggregateFactory.getAggregateType(),
                                                                             parameterResolverFactory,
                                                                             handlerDefinition);
=======
            this.repositoryProvider = repositoryProvider;
>>>>>>> 61e6e49d
        }

        @Override
        public Aggregate<T> load(String aggregateIdentifier, Long expectedVersion) {
            ((CommandHandlingEntry) CurrentUnitOfWork.get()).registerAggregateIdentifier(aggregateIdentifier);
            Aggregate<T> aggregate = load(aggregateIdentifier);
            if (expectedVersion != null && aggregate.version() > expectedVersion) {
                throw new ConflictingAggregateVersionException(aggregateIdentifier, expectedVersion,
                                                               aggregate.version());
            }
            return aggregate;
        }

        @SuppressWarnings("unchecked")
        @Override
        public Aggregate<T> load(String aggregateIdentifier) {
            ((CommandHandlingEntry) CurrentUnitOfWork.get()).registerAggregateIdentifier(aggregateIdentifier);
            EventSourcedAggregate<T> aggregateRoot = null;
            for (EventSourcedAggregate<T> cachedAggregate : firstLevelCache.keySet()) {
                if (aggregateIdentifier.equals(cachedAggregate.identifierAsString())) {
                    logger.debug("Aggregate {} found in first level cache", aggregateIdentifier);
                    aggregateRoot = cachedAggregate;
                }
            }
            if (aggregateRoot == null) {
                Object cachedItem = cache.get(aggregateIdentifier);
                if (AggregateCacheEntry.class.isInstance(cachedItem)) {
                    EventSourcedAggregate<T> cachedAggregate = ((AggregateCacheEntry<T>) cachedItem).recreateAggregate(
                            model,
                            eventStore,
                            repositoryProvider,
                            snapshotTriggerDefinition);
                    aggregateRoot = cachedAggregate.invoke(r -> {
                        if (aggregateFactory.getAggregateType().isInstance(r)) {
                            return cachedAggregate;
                        } else {
                            return null;
                        }
                    });
                }
            }
            if (aggregateRoot == null) {
                logger.debug("Aggregate {} not in first level cache, loading fresh one from Event Store",
                             aggregateIdentifier);
                DomainEventStream eventStream = eventStore.readEvents(aggregateIdentifier);
                SnapshotTrigger trigger = snapshotTriggerDefinition.prepareTrigger(aggregateFactory.getAggregateType());
                if (!eventStream.hasNext()) {
                    throw new AggregateNotFoundException(aggregateIdentifier,
                                                         "The aggregate was not found in the event store");
                }
                aggregateRoot = EventSourcedAggregate
                        .initialize(aggregateFactory.createAggregateRoot(aggregateIdentifier, eventStream.peek()),
                                    model, eventStore, repositoryProvider, trigger);
                aggregateRoot.initializeState(eventStream);
                firstLevelCache.put(aggregateRoot, PLACEHOLDER_VALUE);
                cache.put(aggregateIdentifier, new AggregateCacheEntry<>(aggregateRoot));
            }
            return aggregateRoot;
        }

        @Override
        public Aggregate<T> newInstance(Callable<T> factoryMethod) throws Exception {
            SnapshotTrigger trigger = snapshotTriggerDefinition.prepareTrigger(aggregateFactory.getAggregateType());
            EventSourcedAggregate<T> aggregate =
                    EventSourcedAggregate.initialize(factoryMethod, model, eventStore, repositoryProvider, trigger);
            firstLevelCache.put(aggregate, PLACEHOLDER_VALUE);
            cache.put(aggregate.identifierAsString(), new AggregateCacheEntry<>(aggregate));
            return aggregate;
        }

        private void removeFromCache(String aggregateIdentifier) {
            for (EventSourcedAggregate<T> cachedAggregate : firstLevelCache.keySet()) {
                if (aggregateIdentifier.equals(cachedAggregate.identifierAsString())) {
                    firstLevelCache.remove(cachedAggregate);
                    logger.debug("Aggregate {} removed from first level cache for recovery purposes.",
                                 aggregateIdentifier);
                    return;
                }
            }
        }
    }
}<|MERGE_RESOLUTION|>--- conflicted
+++ resolved
@@ -219,13 +219,14 @@
             this.snapshotTriggerDefinition = snapshotTriggerDefinition;
             this.model = AnnotatedAggregateMetaModelFactory.inspectAggregate(aggregateFactory.getAggregateType(),
                                                                              parameterResolverFactory);
-<<<<<<< HEAD
+            this.repositoryProvider = repositoryProvider;
         }
 
         private DisruptorRepository(AggregateFactory<T> aggregateFactory, Cache cache, EventStore eventStore,
                                     ParameterResolverFactory parameterResolverFactory,
                                     HandlerDefinition handlerDefinition,
-                                    SnapshotTriggerDefinition snapshotTriggerDefinition) {
+                                    SnapshotTriggerDefinition snapshotTriggerDefinition,
+                                    RepositoryProvider repositoryProvider) {
             this.aggregateFactory = aggregateFactory;
             this.cache = cache;
             this.eventStore = eventStore;
@@ -233,9 +234,7 @@
             this.model = AnnotatedAggregateMetaModelFactory.inspectAggregate(aggregateFactory.getAggregateType(),
                                                                              parameterResolverFactory,
                                                                              handlerDefinition);
-=======
             this.repositoryProvider = repositoryProvider;
->>>>>>> 61e6e49d
         }
 
         @Override
