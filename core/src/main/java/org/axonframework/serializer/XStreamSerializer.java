--- conflicted
+++ resolved
@@ -1,378 +1,364 @@
-/*
- * Copyright (c) 2010-2011. Axon Framework
- *
- * Licensed under the Apache License, Version 2.0 (the "License");
- * you may not use this file except in compliance with the License.
- * You may obtain a copy of the License at
- *
- *     http://www.apache.org/licenses/LICENSE-2.0
- *
- * Unless required by applicable law or agreed to in writing, software
- * distributed under the License is distributed on an "AS IS" BASIS,
- * WITHOUT WARRANTIES OR CONDITIONS OF ANY KIND, either express or implied.
- * See the License for the specific language governing permissions and
- * limitations under the License.
- */
-
-package org.axonframework.serializer;
-
-import com.thoughtworks.xstream.XStream;
-import com.thoughtworks.xstream.converters.Converter;
-import com.thoughtworks.xstream.converters.MarshallingContext;
-import com.thoughtworks.xstream.converters.UnmarshallingContext;
-import com.thoughtworks.xstream.converters.collections.MapConverter;
-import com.thoughtworks.xstream.io.HierarchicalStreamReader;
-import com.thoughtworks.xstream.io.HierarchicalStreamWriter;
-import com.thoughtworks.xstream.io.xml.CompactWriter;
-import com.thoughtworks.xstream.io.xml.Dom4JReader;
-import com.thoughtworks.xstream.mapper.Mapper;
-import org.axonframework.common.Assert;
-import org.axonframework.common.SerializationException;
-import org.axonframework.domain.EventMessage;
-import org.axonframework.domain.GenericDomainEventMessage;
-import org.axonframework.domain.GenericEventMessage;
-import org.axonframework.domain.MetaData;
-import org.dom4j.Document;
-import org.joda.time.DateTime;
-
-import java.io.ByteArrayOutputStream;
-import java.io.InputStream;
-import java.io.InputStreamReader;
-import java.io.OutputStreamWriter;
-import java.lang.reflect.Constructor;
-import java.nio.charset.Charset;
-import java.util.ArrayList;
-import java.util.Arrays;
-import java.util.HashMap;
-import java.util.List;
-import java.util.Map;
-import java.util.UUID;
-
-/**
- * Serializer that uses XStream to serialize and deserialize arbitrary objects. The XStream instance is configured to
- * deal with the Classes used in Axon Framework in the most compact fashion.
- * <p/>
- * When running on a Sun JVM, XStream does not pose any restrictions on classes to serialize. On other JVM's, however,
- * you need to either implement Serializable, or provide a default constructor (accessible under the JVM's security
- * policy). That means that for portability, you should do either of these two.
- *
- * @author Allard Buijze
- * @author Frank Versnel
- * @see com.thoughtworks.xstream.XStream
- * @since 1.2
- */
-public class XStreamSerializer implements Serializer {
-
-    private static final Charset DEFAULT_CHARSET_NAME = Charset.forName("UTF-8");
-    private final XStream xStream;
-    private final Charset charset;
-    private volatile UpcasterChain upcasters;
-    private ConverterFactory converterFactory;
-
-    /**
-     * Initialize a generic serializer using the UTF-8 character set. A default XStream instance (with {@link
-     * com.thoughtworks.xstream.io.xml.XppDriver}) is used to perform the serialization.
-     */
-    public XStreamSerializer() {
-        this(DEFAULT_CHARSET_NAME);
-    }
-
-    /**
-     * Initialize a generic serializer using the UTF-8 character set. The provided XStream instance  is used to perform
-     * the serialization.
-     *
-     * @param xStream XStream instance to use
-     */
-    public XStreamSerializer(XStream xStream) {
-        this(DEFAULT_CHARSET_NAME, xStream);
-    }
-
-    /**
-     * Initialize the serializer using the given <code>charset</code>. A default XStream instance (with {@link
-     * com.thoughtworks.xstream.io.xml.XppDriver}) is used to perform the serialization.
-     *
-     * @param charset The character set to use
-     */
-    public XStreamSerializer(Charset charset) {
-        this(charset, new XStream());
-    }
-
-    /**
-     * Initialize the serializer using the given <code>charset</code> and <code>xStream</code> instance. The
-     * <code>xStream</code> instance is configured with several converters for the most common types in Axon.
-     *
-     * @param charset The character set to use
-     * @param xStream The XStream instance to use
-     */
-    public XStreamSerializer(Charset charset, XStream xStream) {
-        this(charset, xStream, new ChainingConverterFactory());
-    }
-
-    /**
-     * Initialize the serializer using the given <code>charset</code> and <code>xStream</code> instance. The given
-     * <code>converterFactory</code> is used to convert serialized objects for use by Upcasters. The
-     * <code>xStream</code> instance is configured with several converters for the most common types in Axon.
-     *
-     * @param charset          The character set to use
-     * @param xStream          The XStream instance to use
-     * @param converterFactory The factory providing the converter instances for upcasters
-     */
-    public XStreamSerializer(Charset charset, XStream xStream, ConverterFactory converterFactory) {
-        this.charset = charset;
-        this.xStream = xStream;
-        this.converterFactory = converterFactory;
-        this.upcasters = new UpcasterChain(converterFactory, new ArrayList<Upcaster>());
-        xStream.registerConverter(new JodaTimeConverter());
-        xStream.addImmutableType(UUID.class);
-        xStream.aliasPackage("axon.domain", "org.axonframework.domain");
-        xStream.aliasPackage("axon.es", "org.axonframework.eventsourcing");
-
-        xStream.alias("domain-event", GenericDomainEventMessage.class);
-        xStream.alias("event", GenericEventMessage.class);
-
-        // for backward compatibility
-        xStream.alias("localDateTime", DateTime.class);
-        xStream.alias("dateTime", DateTime.class);
-        xStream.alias("uuid", UUID.class);
-        xStream.useAttributeFor("eventRevision", EventMessage.class);
-
-        xStream.alias("meta-data", MetaData.class);
-        xStream.registerConverter(new MetaDataConverter(xStream.getMapper()));
-    }
-
-    /**
-     * {@inheritDoc}
-     */
-    @Override
-    public <T> SerializedObject<T> serialize(Object object, Class<T> expectedType) {
-        ByteArrayOutputStream baos = new ByteArrayOutputStream();
-        xStream.marshal(object, new CompactWriter(new OutputStreamWriter(baos, charset)));
-        T converted = converterFactory.getConverter(byte[].class, expectedType).convert(baos.toByteArray());
-        return new SimpleSerializedObject<T>(converted, expectedType, typeIdentifierOf(object.getClass()),
-                                             revisionOf(object.getClass()));
-    }
-
-    /**
-     * Returns the revision number for the given <code>type</code>. The default implementation checks for an {@link
-     * Revision @Revision} annotation, and returns <code>0</code> if none was found. This method can be safely
-     * overridden by subclasses.
-     * <p/>
-     * The revision number is used by upcasters to decide whether they need to process a certain serialized event.
-     * Generally, the revision number needs to be increased each time the structure of an event has been changed in an
-     * incompatible manner.
-     *
-     * @param type The type for which to return the revision number
-     * @return the revision number for the given <code>type</code>
-     */
-    protected int revisionOf(Class<?> type) {
-        Revision revision = type.getAnnotation(Revision.class);
-        return revision == null ? 0 : revision.value();
-    }
-
-    /**
-     * {@inheritDoc}
-     */
-    @SuppressWarnings({"unchecked"})
-    @Override
-<<<<<<< HEAD
-    public List<Object> deserialize(SerializedObject serializedObject) {
-        List<IntermediateRepresentation> upcastedSerializedObjects = upcasters.upcast(serializedObject);
-        
-        List<Object> deserializedObjects = new ArrayList<Object>();
-        for(IntermediateRepresentation upcastedSerializedObject : upcastedSerializedObjects) {
-            if ("org.dom4j.Document".equals(upcastedSerializedObject.getContentType().getName())) {
-                deserializedObjects.add(xStream.unmarshal(new Dom4JReader((Document) upcastedSerializedObject.getData())));
-            } else {
-                ContentTypeConverter converter =
-                        converterFactory.getConverter(upcastedSerializedObject.getContentType(), InputStream.class);
-                IntermediateRepresentation convertedUpcastedSerializedObject =
-                        converter.convert(upcastedSerializedObject);
-
-                deserializedObjects.add(xStream.fromXML(
-                        new InputStreamReader((InputStream) convertedUpcastedSerializedObject.getData(), charset)));
-            }
-=======
-    public <T> Object deserialize(SerializedObject<T> serializedObject) {
-        UpcasterChain currentUpcasterChain = upcasters; // create copy for concurrency reasons
-
-        SerializedObject current = serializedObject;
-        if (currentUpcasterChain != null) {
-            current = currentUpcasterChain.upcast(current);
-        }
-        if ("org.dom4j.Document".equals(current.getContentType().getName())) {
-            return xStream.unmarshal(new Dom4JReader((Document) current.getData()));
-        } else {
-            current = converterFactory.getConverter(current.getContentType(), InputStream.class).convert(current);
->>>>>>> af65ddb7
-        }
-        return deserializedObjects;
-    }
-
-    /**
-     * {@inheritDoc}
-     */
-    @Override
-    public List<Class> classForType(SerializedType type) {
-        List<Class> classes = new ArrayList<Class>();
-        for(SerializedType upcastedType : upcasters.upcast(type)) {
-            classes.add(xStream.getMapper().realClass(upcastedType.getName()));
-        }
-        return classes;
-    }
-
-    /**
-     * Adds an alias to use instead of the fully qualified class name.
-     *
-     * @param name The alias to use
-     * @param type The Class to use the alias for
-     * @see XStream#alias(String, Class)
-     */
-    public void addAlias(String name, Class type) {
-        xStream.alias(name, type);
-    }
-
-    /**
-     * Add an alias for a package. This allows long package names to be shortened considerably. Will also use the alias
-     * for subpackages of the provided package.
-     * <p/>
-     * E.g. an alias of "axoncore" for the package "org.axonframework.core" will use "axoncore.repository" for the
-     * package "org.axonframework.core.repository".
-     *
-     * @param alias   The alias to use.
-     * @param pkgName The package to use the alias for
-     * @see XStream#aliasPackage(String, String)
-     */
-    public void addPackageAlias(String alias, String pkgName) {
-        xStream.aliasPackage(alias, pkgName);
-    }
-
-    /**
-     * Adds an alias to use for a given field in the given class.
-     *
-     * @param alias     The alias to use instead of the original field name
-     * @param definedIn The class that defines the field.
-     * @param fieldName The name of the field to use the alias for
-     * @see XStream#aliasField(String, Class, String)
-     */
-    public void addFieldAlias(String alias, Class definedIn, String fieldName) {
-        xStream.aliasField(alias, definedIn, fieldName);
-    }
-
-    /**
-     * Returns a reference to the underlying {@link com.thoughtworks.xstream.XStream} instance, that does the actual
-     * serialization.
-     *
-     * @return the XStream instance that does the actual (de)serialization.
-     *
-     * @see com.thoughtworks.xstream.XStream
-     */
-    public XStream getXStream() {
-        return xStream;
-    }
-
-    /**
-     * Returns the character set used to convert character to bytes and vice versa.
-     *
-     * @return the character set used to convert character to bytes and vice versa
-     */
-    public Charset getCharset() {
-        return charset;
-    }
-
-    /**
-     * Returns the ConverterFactory used by this serialized. The converter factory allows registration of
-     * ContentTypeConverters needed by the upcasters.
-     *
-     * @return the ConverterFactory used by this serialized
-     */
-    public ConverterFactory getConverterFactory() {
-        return converterFactory;
-    }
-
-    private String typeIdentifierOf(Class<?> type) {
-        return xStream.getMapper().serializedClass(type);
-    }
-
-    /**
-     * Sets the upcasters which allow older revisions of serialized objects to be deserialized. Upcasters are evaluated
-     * in the order they are provided in the given List. That means that you should take special precaution when an
-     * upcaster expects another upcaster to have processed an event.
-     * <p/>
-     * Any upcaster that relies on another upcaster doing its work first, should be placed <em>after</em> that other
-     * upcaster in the given list. Thus for any <em>upcaster B</em> that relies on <em>upcaster A</em> to do its work
-     * first, the following must be true: <code>upcasters.indexOf(B) > upcasters.indexOf(A)</code>.
-     *
-     * @param upcasters the upcasters for this serializer.
-     */
-    public void setUpcasters(List<Upcaster> upcasters) {
-        this.upcasters = new UpcasterChain(converterFactory, upcasters);
-    }
-
-    /**
-     * XStream Converter to serialize DateTime classes as a String.
-     */
-    private static final class JodaTimeConverter implements Converter {
-
-        /**
-         * {@inheritDoc}
-         */
-        @Override
-        public boolean canConvert(Class type) {
-            return type != null && DateTime.class.getPackage().equals(type.getPackage());
-        }
-
-        @Override
-        public void marshal(Object source, HierarchicalStreamWriter writer, MarshallingContext context) {
-            writer.setValue(source.toString());
-        }
-
-        @Override
-        public Object unmarshal(HierarchicalStreamReader reader, UnmarshallingContext context) {
-            try {
-                Constructor constructor = context.getRequiredType().getConstructor(Object.class);
-                return constructor.newInstance(reader.getValue());
-            } catch (Exception e) {
-                throw new SerializationException(String.format(
-                        "An exception occurred while deserializing a Joda Time object: %s",
-                        context.getRequiredType().getSimpleName()), e);
-            }
-        }
-    }
-
-    /**
-     * Class that marshals MetaData in the least verbose way.
-     */
-    private static final class MetaDataConverter extends MapConverter {
-
-        public MetaDataConverter(Mapper mapper) {
-            super(mapper);
-        }
-
-        @Override
-        public boolean canConvert(Class type) {
-            return MetaData.class.equals(type);
-        }
-
-        @Override
-        public void marshal(Object source, HierarchicalStreamWriter writer, MarshallingContext context) {
-            MetaData metaData = (MetaData) source;
-            if (!metaData.isEmpty()) {
-                super.marshal(new HashMap<String, Object>(metaData), writer, context);
-            }
-        }
-
-        @Override
-        public Object unmarshal(HierarchicalStreamReader reader, UnmarshallingContext context) {
-            if (!reader.hasMoreChildren()) {
-                return MetaData.emptyInstance();
-            }
-            Map<String, Object> contents = new HashMap<String, Object>();
-            populateMap(reader, context, contents);
-            if (contents.isEmpty()) {
-                return MetaData.emptyInstance();
-            } else {
-                return MetaData.from(contents);
-            }
-        }
-    }
-}
+/*
+ * Copyright (c) 2010-2011. Axon Framework
+ *
+ * Licensed under the Apache License, Version 2.0 (the "License");
+ * you may not use this file except in compliance with the License.
+ * You may obtain a copy of the License at
+ *
+ *     http://www.apache.org/licenses/LICENSE-2.0
+ *
+ * Unless required by applicable law or agreed to in writing, software
+ * distributed under the License is distributed on an "AS IS" BASIS,
+ * WITHOUT WARRANTIES OR CONDITIONS OF ANY KIND, either express or implied.
+ * See the License for the specific language governing permissions and
+ * limitations under the License.
+ */
+
+package org.axonframework.serializer;
+
+import com.thoughtworks.xstream.XStream;
+import com.thoughtworks.xstream.converters.Converter;
+import com.thoughtworks.xstream.converters.MarshallingContext;
+import com.thoughtworks.xstream.converters.UnmarshallingContext;
+import com.thoughtworks.xstream.converters.collections.MapConverter;
+import com.thoughtworks.xstream.io.HierarchicalStreamReader;
+import com.thoughtworks.xstream.io.HierarchicalStreamWriter;
+import com.thoughtworks.xstream.io.xml.CompactWriter;
+import com.thoughtworks.xstream.io.xml.Dom4JReader;
+import com.thoughtworks.xstream.mapper.Mapper;
+import org.axonframework.common.Assert;
+import org.axonframework.common.SerializationException;
+import org.axonframework.domain.EventMessage;
+import org.axonframework.domain.GenericDomainEventMessage;
+import org.axonframework.domain.GenericEventMessage;
+import org.axonframework.domain.MetaData;
+import org.dom4j.Document;
+import org.joda.time.DateTime;
+
+import java.io.ByteArrayOutputStream;
+import java.io.InputStream;
+import java.io.InputStreamReader;
+import java.io.OutputStreamWriter;
+import java.lang.reflect.Constructor;
+import java.nio.charset.Charset;
+import java.util.ArrayList;
+import java.util.Arrays;
+import java.util.HashMap;
+import java.util.List;
+import java.util.Map;
+import java.util.UUID;
+
+/**
+ * Serializer that uses XStream to serialize and deserialize arbitrary objects. The XStream instance is configured to
+ * deal with the Classes used in Axon Framework in the most compact fashion.
+ * <p/>
+ * When running on a Sun JVM, XStream does not pose any restrictions on classes to serialize. On other JVM's, however,
+ * you need to either implement Serializable, or provide a default constructor (accessible under the JVM's security
+ * policy). That means that for portability, you should do either of these two.
+ *
+ * @author Allard Buijze
+ * @author Frank Versnel
+ * @see com.thoughtworks.xstream.XStream
+ * @since 1.2
+ */
+public class XStreamSerializer implements Serializer {
+
+    private static final Charset DEFAULT_CHARSET_NAME = Charset.forName("UTF-8");
+    private final XStream xStream;
+    private final Charset charset;
+    private volatile UpcasterChain upcasters;
+    private ConverterFactory converterFactory;
+
+    /**
+     * Initialize a generic serializer using the UTF-8 character set. A default XStream instance (with {@link
+     * com.thoughtworks.xstream.io.xml.XppDriver}) is used to perform the serialization.
+     */
+    public XStreamSerializer() {
+        this(DEFAULT_CHARSET_NAME);
+    }
+
+    /**
+     * Initialize a generic serializer using the UTF-8 character set. The provided XStream instance  is used to perform
+     * the serialization.
+     *
+     * @param xStream XStream instance to use
+     */
+    public XStreamSerializer(XStream xStream) {
+        this(DEFAULT_CHARSET_NAME, xStream);
+    }
+
+    /**
+     * Initialize the serializer using the given <code>charset</code>. A default XStream instance (with {@link
+     * com.thoughtworks.xstream.io.xml.XppDriver}) is used to perform the serialization.
+     *
+     * @param charset The character set to use
+     */
+    public XStreamSerializer(Charset charset) {
+        this(charset, new XStream());
+    }
+
+    /**
+     * Initialize the serializer using the given <code>charset</code> and <code>xStream</code> instance. The
+     * <code>xStream</code> instance is configured with several converters for the most common types in Axon.
+     *
+     * @param charset The character set to use
+     * @param xStream The XStream instance to use
+     */
+    public XStreamSerializer(Charset charset, XStream xStream) {
+        this(charset, xStream, new ChainingConverterFactory());
+    }
+
+    /**
+     * Initialize the serializer using the given <code>charset</code> and <code>xStream</code> instance. The given
+     * <code>converterFactory</code> is used to convert serialized objects for use by Upcasters. The
+     * <code>xStream</code> instance is configured with several converters for the most common types in Axon.
+     *
+     * @param charset          The character set to use
+     * @param xStream          The XStream instance to use
+     * @param converterFactory The factory providing the converter instances for upcasters
+     */
+    public XStreamSerializer(Charset charset, XStream xStream, ConverterFactory converterFactory) {
+        this.charset = charset;
+        this.xStream = xStream;
+        this.converterFactory = converterFactory;
+        this.upcasters = new UpcasterChain(converterFactory, new ArrayList<Upcaster>());
+        xStream.registerConverter(new JodaTimeConverter());
+        xStream.addImmutableType(UUID.class);
+        xStream.aliasPackage("axon.domain", "org.axonframework.domain");
+        xStream.aliasPackage("axon.es", "org.axonframework.eventsourcing");
+
+        xStream.alias("domain-event", GenericDomainEventMessage.class);
+        xStream.alias("event", GenericEventMessage.class);
+
+        // for backward compatibility
+        xStream.alias("localDateTime", DateTime.class);
+        xStream.alias("dateTime", DateTime.class);
+        xStream.alias("uuid", UUID.class);
+        xStream.useAttributeFor("eventRevision", EventMessage.class);
+
+        xStream.alias("meta-data", MetaData.class);
+        xStream.registerConverter(new MetaDataConverter(xStream.getMapper()));
+    }
+
+    /**
+     * {@inheritDoc}
+     */
+    @Override
+    public <T> SerializedObject<T> serialize(Object object, Class<T> expectedType) {
+        ByteArrayOutputStream baos = new ByteArrayOutputStream();
+        xStream.marshal(object, new CompactWriter(new OutputStreamWriter(baos, charset)));
+        T converted = converterFactory.getConverter(byte[].class, expectedType).convert(baos.toByteArray());
+        return new SimpleSerializedObject<T>(converted, expectedType, typeIdentifierOf(object.getClass()),
+                                             revisionOf(object.getClass()));
+    }
+
+    /**
+     * Returns the revision number for the given <code>type</code>. The default implementation checks for an {@link
+     * Revision @Revision} annotation, and returns <code>0</code> if none was found. This method can be safely
+     * overridden by subclasses.
+     * <p/>
+     * The revision number is used by upcasters to decide whether they need to process a certain serialized event.
+     * Generally, the revision number needs to be increased each time the structure of an event has been changed in an
+     * incompatible manner.
+     *
+     * @param type The type for which to return the revision number
+     * @return the revision number for the given <code>type</code>
+     */
+    protected int revisionOf(Class<?> type) {
+        Revision revision = type.getAnnotation(Revision.class);
+        return revision == null ? 0 : revision.value();
+    }
+
+    /**
+     * {@inheritDoc}
+     */
+    @SuppressWarnings({"unchecked"})
+    @Override
+    public List<Object> deserialize(SerializedObject serializedObject) {
+        List<SerializedObject> upcastedSerializedObjects = upcasters.upcast(serializedObject);
+        
+        List<Object> deserializedObjects = new ArrayList<Object>();
+        for(SerializedObject upcastedSerializedObject : upcastedSerializedObjects) {
+            if ("org.dom4j.Document".equals(upcastedSerializedObject.getContentType().getName())) {
+                deserializedObjects.add(xStream.unmarshal(new Dom4JReader((Document) upcastedSerializedObject.getData())));
+            } else {
+                ContentTypeConverter converter =
+                        converterFactory.getConverter(upcastedSerializedObject.getContentType(), InputStream.class);
+                SerializedObject convertedUpcastedSerializedObject =
+                        converter.convert(upcastedSerializedObject);
+
+                deserializedObjects.add(xStream.fromXML(
+                        new InputStreamReader((InputStream) convertedUpcastedSerializedObject.getData(), charset)));
+            }
+        }
+        return deserializedObjects;
+    }
+
+    /**
+     * {@inheritDoc}
+     */
+    @Override
+    public List<Class> classForType(SerializedType type) {
+        List<Class> classes = new ArrayList<Class>();
+        for(SerializedType upcastedType : upcasters.upcast(type)) {
+            classes.add(xStream.getMapper().realClass(upcastedType.getName()));
+        }
+        return classes;
+    }
+
+    /**
+     * Adds an alias to use instead of the fully qualified class name.
+     *
+     * @param name The alias to use
+     * @param type The Class to use the alias for
+     * @see XStream#alias(String, Class)
+     */
+    public void addAlias(String name, Class type) {
+        xStream.alias(name, type);
+    }
+
+    /**
+     * Add an alias for a package. This allows long package names to be shortened considerably. Will also use the alias
+     * for subpackages of the provided package.
+     * <p/>
+     * E.g. an alias of "axoncore" for the package "org.axonframework.core" will use "axoncore.repository" for the
+     * package "org.axonframework.core.repository".
+     *
+     * @param alias   The alias to use.
+     * @param pkgName The package to use the alias for
+     * @see XStream#aliasPackage(String, String)
+     */
+    public void addPackageAlias(String alias, String pkgName) {
+        xStream.aliasPackage(alias, pkgName);
+    }
+
+    /**
+     * Adds an alias to use for a given field in the given class.
+     *
+     * @param alias     The alias to use instead of the original field name
+     * @param definedIn The class that defines the field.
+     * @param fieldName The name of the field to use the alias for
+     * @see XStream#aliasField(String, Class, String)
+     */
+    public void addFieldAlias(String alias, Class definedIn, String fieldName) {
+        xStream.aliasField(alias, definedIn, fieldName);
+    }
+
+    /**
+     * Returns a reference to the underlying {@link com.thoughtworks.xstream.XStream} instance, that does the actual
+     * serialization.
+     *
+     * @return the XStream instance that does the actual (de)serialization.
+     *
+     * @see com.thoughtworks.xstream.XStream
+     */
+    public XStream getXStream() {
+        return xStream;
+    }
+
+    /**
+     * Returns the character set used to convert character to bytes and vice versa.
+     *
+     * @return the character set used to convert character to bytes and vice versa
+     */
+    public Charset getCharset() {
+        return charset;
+    }
+
+    /**
+     * Returns the ConverterFactory used by this serialized. The converter factory allows registration of
+     * ContentTypeConverters needed by the upcasters.
+     *
+     * @return the ConverterFactory used by this serialized
+     */
+    public ConverterFactory getConverterFactory() {
+        return converterFactory;
+    }
+
+    private String typeIdentifierOf(Class<?> type) {
+        return xStream.getMapper().serializedClass(type);
+    }
+
+    /**
+     * Sets the upcasters which allow older revisions of serialized objects to be deserialized. Upcasters are evaluated
+     * in the order they are provided in the given List. That means that you should take special precaution when an
+     * upcaster expects another upcaster to have processed an event.
+     * <p/>
+     * Any upcaster that relies on another upcaster doing its work first, should be placed <em>after</em> that other
+     * upcaster in the given list. Thus for any <em>upcaster B</em> that relies on <em>upcaster A</em> to do its work
+     * first, the following must be true: <code>upcasters.indexOf(B) > upcasters.indexOf(A)</code>.
+     *
+     * @param upcasters the upcasters for this serializer.
+     */
+    public void setUpcasters(List<Upcaster> upcasters) {
+        this.upcasters = new UpcasterChain(converterFactory, upcasters);
+    }
+
+    /**
+     * XStream Converter to serialize DateTime classes as a String.
+     */
+    private static final class JodaTimeConverter implements Converter {
+
+        /**
+         * {@inheritDoc}
+         */
+        @Override
+        public boolean canConvert(Class type) {
+            return type != null && DateTime.class.getPackage().equals(type.getPackage());
+        }
+
+        @Override
+        public void marshal(Object source, HierarchicalStreamWriter writer, MarshallingContext context) {
+            writer.setValue(source.toString());
+        }
+
+        @Override
+        public Object unmarshal(HierarchicalStreamReader reader, UnmarshallingContext context) {
+            try {
+                Constructor constructor = context.getRequiredType().getConstructor(Object.class);
+                return constructor.newInstance(reader.getValue());
+            } catch (Exception e) {
+                throw new SerializationException(String.format(
+                        "An exception occurred while deserializing a Joda Time object: %s",
+                        context.getRequiredType().getSimpleName()), e);
+            }
+        }
+    }
+
+    /**
+     * Class that marshals MetaData in the least verbose way.
+     */
+    private static final class MetaDataConverter extends MapConverter {
+
+        public MetaDataConverter(Mapper mapper) {
+            super(mapper);
+        }
+
+        @Override
+        public boolean canConvert(Class type) {
+            return MetaData.class.equals(type);
+        }
+
+        @Override
+        public void marshal(Object source, HierarchicalStreamWriter writer, MarshallingContext context) {
+            MetaData metaData = (MetaData) source;
+            if (!metaData.isEmpty()) {
+                super.marshal(new HashMap<String, Object>(metaData), writer, context);
+            }
+        }
+
+        @Override
+        public Object unmarshal(HierarchicalStreamReader reader, UnmarshallingContext context) {
+            if (!reader.hasMoreChildren()) {
+                return MetaData.emptyInstance();
+            }
+            Map<String, Object> contents = new HashMap<String, Object>();
+            populateMap(reader, context, contents);
+            if (contents.isEmpty()) {
+                return MetaData.emptyInstance();
+            } else {
+                return MetaData.from(contents);
+            }
+        }
+    }
+}