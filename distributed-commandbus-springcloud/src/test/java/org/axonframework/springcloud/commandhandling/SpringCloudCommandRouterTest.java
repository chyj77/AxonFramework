--- conflicted
+++ resolved
@@ -143,14 +143,9 @@
 
     @Test
     public void testUpdateMembershipUpdatesLocalServiceInstance() {
-<<<<<<< HEAD
-        Predicate<? super CommandMessage<?>> commandNameFilter = new CommandNameFilter(String.class.getName());
+        CommandMessageFilter commandNameFilter = new CommandNameFilter(String.class.getName());
         String commandFilterData = XStreamSerializer.builder().build()
                                                     .serialize(commandNameFilter, String.class).getData();
-=======
-        CommandMessageFilter commandNameFilter = new CommandNameFilter(String.class.getName());
-        String commandFilterData = new XStreamSerializer().serialize(commandNameFilter, String.class).getData();
->>>>>>> 35b376d1
         testSubject.updateMembership(LOAD_FACTOR, commandNameFilter);
 
         assertEquals(Integer.toString(LOAD_FACTOR), serviceInstanceMetadata.get(LOAD_FACTOR_KEY));
