/*
 * Copyright (c) 2010-2020. Axon Framework
 *
 * Licensed under the Apache License, Version 2.0 (the "License");
 * you may not use this file except in compliance with the License.
 * You may obtain a copy of the License at
 *
 *    http://www.apache.org/licenses/LICENSE-2.0
 *
 * Unless required by applicable law or agreed to in writing, software
 * distributed under the License is distributed on an "AS IS" BASIS,
 * WITHOUT WARRANTIES OR CONDITIONS OF ANY KIND, either express or implied.
 * See the License for the specific language governing permissions and
 * limitations under the License.
 */

package org.axonframework.config;

import org.axonframework.commandhandling.AsynchronousCommandBus;
import org.axonframework.commandhandling.CommandBus;
import org.axonframework.commandhandling.CommandHandler;
import org.axonframework.commandhandling.GenericCommandMessage;
import org.axonframework.commandhandling.callbacks.FutureCallback;
import org.axonframework.common.caching.WeakReferenceCache;
import org.axonframework.common.jdbc.PersistenceExceptionResolver;
import org.axonframework.common.jpa.SimpleEntityManagerProvider;
import org.axonframework.common.transaction.Transaction;
import org.axonframework.common.transaction.TransactionManager;
import org.axonframework.eventhandling.DomainEventData;
import org.axonframework.eventhandling.DomainEventMessage;
import org.axonframework.eventhandling.EventMessageHandler;
import org.axonframework.eventhandling.GenericDomainEventMessage;
import org.axonframework.eventhandling.TrackingEventProcessor;
import org.axonframework.eventhandling.TrackingEventProcessorConfiguration;
import org.axonframework.eventhandling.async.FullConcurrencyPolicy;
import org.axonframework.eventhandling.tokenstore.TokenStore;
import org.axonframework.eventsourcing.AggregateSnapshotter;
import org.axonframework.eventsourcing.CachingEventSourcingRepository;
import org.axonframework.eventsourcing.EventCountSnapshotTriggerDefinition;
import org.axonframework.eventsourcing.EventSourcingHandler;
import org.axonframework.eventsourcing.EventSourcingRepository;
<<<<<<< HEAD
import org.axonframework.eventsourcing.snapshotting.SnapshotFilter;
import org.axonframework.eventsourcing.eventstore.AbstractSnapshotEventEntry;
import org.axonframework.eventsourcing.eventstore.EventStore;
=======
import org.axonframework.eventsourcing.Snapshotter;
>>>>>>> 44bc8ea0
import org.axonframework.eventsourcing.eventstore.inmemory.InMemoryEventStorageEngine;
import org.axonframework.eventsourcing.eventstore.jpa.DomainEventEntry;
import org.axonframework.eventsourcing.eventstore.jpa.JpaEventStorageEngine;
import org.axonframework.lifecycle.LifecycleHandlerInvocationException;
import org.axonframework.messaging.GenericMessage;
import org.axonframework.messaging.interceptors.TransactionManagingInterceptor;
import org.axonframework.modelling.command.AggregateIdentifier;
import org.axonframework.modelling.command.GenericJpaRepository;
import org.axonframework.modelling.command.VersionedAggregateIdentifier;
import org.axonframework.queryhandling.QueryUpdateEmitter;
import org.axonframework.queryhandling.SimpleQueryUpdateEmitter;
import org.axonframework.serialization.Serializer;
import org.axonframework.serialization.xml.XStreamSerializer;
import org.junit.jupiter.api.*;

import java.time.Duration;
import java.util.Collections;
import java.util.HashMap;
import java.util.Map;
import java.util.concurrent.atomic.AtomicBoolean;
import java.util.concurrent.atomic.AtomicInteger;
import java.util.stream.Stream;
import javax.persistence.Entity;
import javax.persistence.EntityManager;
import javax.persistence.EntityManagerFactory;
import javax.persistence.EntityTransaction;
import javax.persistence.Id;
import javax.persistence.Persistence;

import static org.axonframework.config.AggregateConfigurer.defaultConfiguration;
import static org.axonframework.config.AggregateConfigurer.jpaMappedConfiguration;
import static org.axonframework.config.ConfigAssertions.assertExpectedModules;
import static org.axonframework.config.utils.AssertUtils.assertRetryingWithin;
import static org.axonframework.modelling.command.AggregateLifecycle.apply;
import static org.junit.jupiter.api.Assertions.*;
import static org.mockito.Mockito.*;

/**
 * Test class validating several {@link DefaultConfigurer} operations.
 *
 * @author Allard Buijze
 */
class DefaultConfigurerTest {

    private EntityManager em;

    @BeforeEach
    void setUp() {
        Map<String, String> properties = new HashMap<>();
        properties.put("hibernate.connection.url", "jdbc:hsqldb:mem:axontest");
        properties.put("hibernate.hbm2ddl.auto", "create-drop");
        EntityManagerFactory emf = Persistence.createEntityManagerFactory("eventStore", properties);
        em = emf.createEntityManager();
    }

    @AfterEach
    void tearDown() {
        em.close();
    }

    @Test
    void defaultConfigurationWithEventSourcing() throws Exception {
        Configuration config = DefaultConfigurer.defaultConfiguration()
                                                .configureEmbeddedEventStore(c -> new InMemoryEventStorageEngine())
                                                .configureCommandBus(c -> AsynchronousCommandBus.builder().build())
                                                .configureAggregate(StubAggregate.class)
                                                .buildConfiguration();
        config.start();

        FutureCallback<Object, Object> callback = new FutureCallback<>();
        config.commandBus().dispatch(GenericCommandMessage.asCommandMessage("test"), callback);
        assertEquals("test", callback.get().getPayload());
        assertNotNull(config.repository(StubAggregate.class));
        assertEquals(EventSourcingRepository.class, config.repository(StubAggregate.class).getClass());
        assertEquals(1, config.getModules().size());
        assertExpectedModules(config,
                              AggregateConfiguration.class);
    }

    @Test
    void defaultConfigurationWithTrackingProcessorConfigurationInMainConfig() {
        Configurer configurer = DefaultConfigurer.defaultConfiguration();
        configurer.eventProcessing()
                  .registerEventHandler(c -> (EventMessageHandler) event -> null);
        Configuration config = configurer
                .registerComponent(TrackingEventProcessorConfiguration.class,
                                   c -> TrackingEventProcessorConfiguration.forParallelProcessing(2))
                .configureEmbeddedEventStore(c -> new InMemoryEventStorageEngine())
                .start();
        try {
            TrackingEventProcessor processor = config.eventProcessingConfiguration().eventProcessor(getClass().getPackage().getName(), TrackingEventProcessor.class)
                                                     .orElseThrow(RuntimeException::new);
            assertRetryingWithin(Duration.ofSeconds(5), () -> assertEquals(2, config.getComponent(TokenStore.class)
                    .fetchSegments(processor.getName()).length));
        } finally {
            config.shutdown();
        }
    }

    @Test
    void defaultConfigurationWithTrackingProcessorExplicitlyConfigured() {
        Configurer configurer = DefaultConfigurer.defaultConfiguration();
        String processorName = "myProcessor";
        configurer.eventProcessing()
                  .registerTrackingEventProcessor(processorName,
                                                  Configuration::eventStore,
                                                  c -> TrackingEventProcessorConfiguration.forParallelProcessing(2))
                  .byDefaultAssignTo(processorName)
                  .registerDefaultSequencingPolicy(c -> new FullConcurrencyPolicy())
                  .registerEventHandler(c -> (EventMessageHandler) event -> null);
        Configuration config = configurer
                .configureEmbeddedEventStore(c -> new InMemoryEventStorageEngine())
                .start();
        try {
            TrackingEventProcessor processor = config.eventProcessingConfiguration()
                                                     .eventProcessor(processorName, TrackingEventProcessor.class)
                                                     .orElseThrow(RuntimeException::new);
            assertRetryingWithin(Duration.ofSeconds(5), () -> assertEquals(2, config.getComponent(TokenStore.class)
                    .fetchSegments(processor.getName()).length));
        } finally {
            config.shutdown();
        }
    }

    @Test
    void defaultConfigurationWithUpcaster() {
        AtomicInteger counter = new AtomicInteger();
        Configuration config = DefaultConfigurer.defaultConfiguration().configureEmbeddedEventStore(
                c -> JpaEventStorageEngine.builder()
                                          .snapshotSerializer(c.serializer())
                                          .upcasterChain(c.upcasterChain())
                                          .persistenceExceptionResolver(c.getComponent(PersistenceExceptionResolver.class))
                                          .entityManagerProvider(() -> em)
                                          .transactionManager(c.getComponent(TransactionManager.class))
                                          .build()
        ).configureAggregate(
                defaultConfiguration(StubAggregate.class).configureCommandTargetResolver(
                        c -> command -> new VersionedAggregateIdentifier(command.getPayload().toString(), null)
                )
        ).registerEventUpcaster(c -> events -> {
            counter.incrementAndGet();
            return events;
        }).configureTransactionManager(c -> new EntityManagerTransactionManager(em)).buildConfiguration();

        config.start();

        config.commandGateway().sendAndWait(GenericCommandMessage.asCommandMessage("test"));
        config.commandGateway().sendAndWait(new GenericCommandMessage<>(new GenericMessage<>("test"), "update"));
        assertEquals(1, counter.get());
        assertNotNull(config.repository(StubAggregate.class));
    }

    @Test
    void testJpaConfigurationWithInitialTransactionManagerJpaRepository() throws Exception {
        EntityManagerTransactionManager transactionManager = spy(new EntityManagerTransactionManager(em));
        Configuration config = DefaultConfigurer.jpaConfiguration(
                () -> em, transactionManager).configureCommandBus(c -> {
            AsynchronousCommandBus commandBus = AsynchronousCommandBus.builder().build();
            commandBus.registerHandlerInterceptor(
                    new TransactionManagingInterceptor<>(c.getComponent(TransactionManager.class))
            );
            return commandBus;
        }).configureAggregate(
                defaultConfiguration(StubAggregate.class).configureRepository(
                        c -> GenericJpaRepository.builder(StubAggregate.class)
                                .entityManagerProvider(new SimpleEntityManagerProvider(em))
                                .eventBus(c.eventBus())
                                .parameterResolverFactory(c.parameterResolverFactory())
                                .build()
                )
        ).buildConfiguration();

        config.start();
        FutureCallback<Object, Object> callback = new FutureCallback<>();
        config.commandBus().dispatch(GenericCommandMessage.asCommandMessage("test"), callback);
        assertEquals("test", callback.get().getPayload());
        assertNotNull(config.repository(StubAggregate.class));
        assertEquals(1, config.getModules().size());
        assertExpectedModules(config,
                              AggregateConfiguration.class);

        verify(transactionManager, times(2)).startTransaction();
    }

    @Test
    void testJpaConfigurationWithInitialTransactionManagerJpaRepositoryFromConfiguration() throws Exception {
        EntityManagerTransactionManager transactionManager = spy(new EntityManagerTransactionManager(em));
        Configuration config = DefaultConfigurer.jpaConfiguration(() -> em, transactionManager)
                                                .configureCommandBus(c -> {
                                                    AsynchronousCommandBus commandBus =
                                                            AsynchronousCommandBus.builder().build();
                                                    commandBus.registerHandlerInterceptor(new TransactionManagingInterceptor<>(c.getComponent(TransactionManager.class)));
                                                    return commandBus;
                                                })
                                                .configureAggregate(jpaMappedConfiguration(StubAggregate.class))
                                                .buildConfiguration();

        config.start();
        FutureCallback<Object, Object> callback = new FutureCallback<>();
        config.commandBus().dispatch(GenericCommandMessage.asCommandMessage("test"), callback);
        assertEquals("test", callback.get().getPayload());
        assertNotNull(config.repository(StubAggregate.class));
        assertTrue(config.getModules()
                         .stream()
                         .anyMatch(m -> m instanceof AggregateConfiguration));

        verify(transactionManager, times(2)).startTransaction();
    }

    @Test
    void testMissingEntityManagerProviderIsReported() {
        Configuration config = DefaultConfigurer.defaultConfiguration()
                                                .configureCommandBus(c -> {
                                                    AsynchronousCommandBus commandBus =
                                                            AsynchronousCommandBus.builder().build();
                                                    commandBus.registerHandlerInterceptor(new TransactionManagingInterceptor<>(c.getComponent(TransactionManager.class)));
                                                    return commandBus;
                                                })
                                                .configureAggregate(jpaMappedConfiguration(StubAggregate.class))
                                                .buildConfiguration();

        try {
            config.start();
            fail("Expected LifecycleHandlerInvocationException");
        } catch (LifecycleHandlerInvocationException e) {
            // expected
        }
    }

    @Test
    void testJpaConfigurationWithJpaRepository() throws Exception {
        EntityManagerTransactionManager transactionManager = spy(new EntityManagerTransactionManager(em));
        Configuration config = DefaultConfigurer.jpaConfiguration(() -> em).registerComponent(
                TransactionManager.class, c -> transactionManager
        ).configureCommandBus(c -> {
            AsynchronousCommandBus commandBus = AsynchronousCommandBus.builder().build();
            commandBus.registerHandlerInterceptor(
                    new TransactionManagingInterceptor<>(c.getComponent(TransactionManager.class))
            );
            return commandBus;
        }).configureAggregate(
                defaultConfiguration(StubAggregate.class).configureRepository(
                        c -> GenericJpaRepository.builder(StubAggregate.class)
                                .entityManagerProvider(new SimpleEntityManagerProvider(em))
                                .eventBus(c.eventBus())
                                .parameterResolverFactory(c.parameterResolverFactory())
                                .build()
                )
        ).buildConfiguration();

        config.start();
        FutureCallback<Object, Object> callback = new FutureCallback<>();
        config.commandBus().dispatch(GenericCommandMessage.asCommandMessage("test"), callback);
        assertEquals("test", callback.get().getPayload());
        assertNotNull(config.repository(StubAggregate.class));
        assertEquals(1, config.getModules().size());
        assertExpectedModules(config,
                              AggregateConfiguration.class);

        verify(transactionManager, times(2)).startTransaction();
    }

    @Test
    void defaultConfigurationWithMonitors() throws Exception {
        MessageCollectingMonitor defaultMonitor = new MessageCollectingMonitor();
        MessageCollectingMonitor commandBusMonitor = new MessageCollectingMonitor();

        Configuration config = DefaultConfigurer.defaultConfiguration()
                                                .configureEmbeddedEventStore(c -> new InMemoryEventStorageEngine())
                                                .configureAggregate(StubAggregate.class)
                                                .configureMessageMonitor(c -> (t, n) -> defaultMonitor)
                                                .configureMessageMonitor(CommandBus.class, "commandBus", c -> commandBusMonitor)
                                                .buildConfiguration();
        config.start();

        FutureCallback<Object, Object> callback = new FutureCallback<>();
        config.commandBus().dispatch(GenericCommandMessage.asCommandMessage("test"), callback);
        assertEquals("test", callback.get().getPayload());
        assertEquals(1, defaultMonitor.getMessages().size());
        assertEquals(1, commandBusMonitor.getMessages().size());
    }

    @Test
    void testRegisterSeveralModules() {
        Configuration config = DefaultConfigurer.defaultConfiguration()
                                                .configureAggregate(StubAggregate.class)
                                                .configureAggregate(Object.class)
                                                .configureEmbeddedEventStore(c -> new InMemoryEventStorageEngine())
                                                .start();

        assertEquals(2, config.getModules().size());
        assertExpectedModules(config,
                              AggregateConfiguration.class,
                              AggregateConfiguration.class);
    }

    @Test
    void testQueryUpdateEmitterConfigurationPropagatedToTheQueryBus() {
        QueryUpdateEmitter queryUpdateEmitter = SimpleQueryUpdateEmitter.builder().build();
        Configuration configuration = DefaultConfigurer.defaultConfiguration()
                                                       .configureQueryUpdateEmitter(c -> queryUpdateEmitter)
                                                       .buildConfiguration();
        assertEquals(queryUpdateEmitter, configuration.queryBus().queryUpdateEmitter());
        assertEquals(queryUpdateEmitter, configuration.queryUpdateEmitter());
    }

    @Test
    void defaultConfigurationWithCache() throws Exception {
        Configuration config = DefaultConfigurer.defaultConfiguration()
            .configureEmbeddedEventStore(c -> new InMemoryEventStorageEngine())
            .configureCommandBus(c -> AsynchronousCommandBus.builder().build())
            .configureAggregate(
                defaultConfiguration(StubAggregate.class).configureCache(c-> new WeakReferenceCache())
             )
            .buildConfiguration();
        config.start();

        FutureCallback<Object, Object> callback = new FutureCallback<>();
        config.commandBus().dispatch(GenericCommandMessage.asCommandMessage("test"), callback);
        assertEquals("test", callback.get().getPayload());
        assertNotNull(config.repository(StubAggregate.class));
        assertEquals(CachingEventSourcingRepository.class, config.repository(StubAggregate.class).getClass());
    }

    @Test
<<<<<<< HEAD
    void testConfigurationSnapshotFilterContainsConfiguredSnapshotFilters() {
        AtomicBoolean filteredFirst = new AtomicBoolean(false);
        SnapshotFilter testFilterOne = snapshotData -> {
            filteredFirst.set(true);
            return true;
        };
        AggregateConfigurer<StubAggregate> aggregateConfigurerOne =
                AggregateConfigurer.defaultConfiguration(StubAggregate.class)
                                   .configureSnapshotFilter(configuration -> testFilterOne);

        AtomicBoolean filteredSecond = new AtomicBoolean(false);
        SnapshotFilter testFilterTwo = snapshotData -> {
            filteredSecond.set(true);
            return true;
        };
        AggregateConfigurer<StubAggregate> aggregateConfigurerTwo =
                AggregateConfigurer.defaultConfiguration(StubAggregate.class)
                                   .configureSnapshotFilter(configuration -> testFilterTwo);

        Configuration resultConfig = DefaultConfigurer.defaultConfiguration()
                                                      .configureAggregate(aggregateConfigurerOne)
                                                      .configureAggregate(aggregateConfigurerTwo)
                                                      .buildConfiguration();

        SnapshotFilter snapshotFilter = resultConfig.snapshotFilter();
        boolean result = snapshotFilter.filter(mock(DomainEventData.class));
        assertTrue(result);
        assertTrue(filteredFirst.get());
        assertTrue(filteredSecond.get());
    }

    @Test
    void testAggregateSnapshotFilterIsAddedToTheEventStore() {
        AtomicBoolean filteredFirst = new AtomicBoolean(false);
        SnapshotFilter testFilterOne = snapshotData -> {
            filteredFirst.set(true);
            return true;
        };
        AggregateConfigurer<StubAggregate> aggregateConfigurerOne =
                AggregateConfigurer.defaultConfiguration(StubAggregate.class)
                                   .configureSnapshotFilter(configuration -> testFilterOne);

        AtomicBoolean filteredSecond = new AtomicBoolean(false);
        SnapshotFilter testFilterTwo = snapshotData -> {
            filteredSecond.set(true);
            return true;
        };
        AggregateConfigurer<StubAggregate> aggregateConfigurerTwo =
                AggregateConfigurer.defaultConfiguration(StubAggregate.class)
                                   .configureSnapshotFilter(configuration -> testFilterTwo);

        Serializer serializer = XStreamSerializer.defaultSerializer();
        EntityManagerTransactionManager transactionManager = spy(new EntityManagerTransactionManager(em));

        DomainEventMessage<String> testDomainEvent =
                new GenericDomainEventMessage<>("StubAggregate", "some-aggregate-id", 0, "some-payload");
        DomainEventData<byte[]> snapshotData =
                new AbstractSnapshotEventEntry<byte[]>(testDomainEvent, serializer, byte[].class) {
                };
        DomainEventData<byte[]> domainEventData = new DomainEventEntry(testDomainEvent, serializer);
        // Firstly snapshot data will be retrieved (and filtered), secondly event data.
        doReturn(
                Stream.of(snapshotData),
                Collections.singletonList(domainEventData)
        ).when(transactionManager).fetchInTransaction(any());

        Configuration resultConfig = DefaultConfigurer.jpaConfiguration(() -> em)
                                                      .configureEventSerializer(configuration -> serializer)
                                                      .configureTransactionManager(configuration -> transactionManager)
                                                      .configureAggregate(aggregateConfigurerOne)
                                                      .configureAggregate(aggregateConfigurerTwo)
                                                      .buildConfiguration();

        EventStore resultEventStore = resultConfig.eventStore();
        resultEventStore.readEvents("some-aggregate-id");

        assertTrue(filteredFirst.get());
        assertTrue(filteredSecond.get());
=======
    void testConfiguredSnapshotterDefaultsToAggregateSnapshotter() {
        Snapshotter defaultSnapshotter = DefaultConfigurer.jpaConfiguration(() -> em)
                                                          .configureAggregate(StubAggregate.class)
                                                          .buildConfiguration().snapshotter();

        assertTrue(defaultSnapshotter instanceof AggregateSnapshotter);
    }

    @Test
    void testConfigureSnapshotterSetsCustomSnapshotter() {
        Snapshotter expectedSnapshotter = mock(Snapshotter.class);

        AggregateConfigurer<StubAggregate> aggregateConfigurer = defaultConfiguration(StubAggregate.class)
                .configureSnapshotTrigger(configuration -> {
                    Snapshotter resultSnapshotter = configuration.snapshotter();
                    assertEquals(expectedSnapshotter, resultSnapshotter);
                    return new EventCountSnapshotTriggerDefinition(resultSnapshotter, 42);
                });

        Configuration result = DefaultConfigurer.defaultConfiguration()
                                                .configureEmbeddedEventStore(c -> new InMemoryEventStorageEngine())
                                                .configureSnapshotter(configuration -> expectedSnapshotter)
                                                .configureAggregate(aggregateConfigurer)
                                                .buildConfiguration();
        result.start();

        assertEquals(expectedSnapshotter, result.snapshotter());
        assertEquals(expectedSnapshotter, result.getComponent(Snapshotter.class));
>>>>>>> 44bc8ea0
    }

    @SuppressWarnings("unused")
    @Entity(name = "StubAggregate")
    private static class StubAggregate {

        @SuppressWarnings("FieldCanBeLocal")
        @Id
        @AggregateIdentifier
        private String id;

        public StubAggregate() {
        }

        @CommandHandler
        public StubAggregate(String command, CommandBus commandBus) {
            apply(command);
        }

        @CommandHandler(commandName = "update")
        public void update(String command) {
            apply(1L);
        }

        @EventSourcingHandler
        protected void on(String event) {
            this.id = event;
        }
    }

    private static class EntityManagerTransactionManager implements TransactionManager {

        private final EntityManager em;

        public EntityManagerTransactionManager(EntityManager em) {
            this.em = em;
        }

        @Override
        public Transaction startTransaction() {
            EntityTransaction tx = em.getTransaction();
            if (tx.isActive()) {
                return new Transaction() {
                    @Override
                    public void commit() {
                    }

                    @Override
                    public void rollback() {
                    }
                };
            }
            tx.begin();
            return new Transaction() {
                @Override
                public void commit() {
                    tx.commit();
                }

                @Override
                public void rollback() {
                    tx.rollback();
                }
            };
        }
    }
}<|MERGE_RESOLUTION|>--- conflicted
+++ resolved
@@ -39,13 +39,10 @@
 import org.axonframework.eventsourcing.EventCountSnapshotTriggerDefinition;
 import org.axonframework.eventsourcing.EventSourcingHandler;
 import org.axonframework.eventsourcing.EventSourcingRepository;
-<<<<<<< HEAD
+import org.axonframework.eventsourcing.Snapshotter;
 import org.axonframework.eventsourcing.snapshotting.SnapshotFilter;
 import org.axonframework.eventsourcing.eventstore.AbstractSnapshotEventEntry;
 import org.axonframework.eventsourcing.eventstore.EventStore;
-=======
-import org.axonframework.eventsourcing.Snapshotter;
->>>>>>> 44bc8ea0
 import org.axonframework.eventsourcing.eventstore.inmemory.InMemoryEventStorageEngine;
 import org.axonframework.eventsourcing.eventstore.jpa.DomainEventEntry;
 import org.axonframework.eventsourcing.eventstore.jpa.JpaEventStorageEngine;
@@ -371,7 +368,37 @@
     }
 
     @Test
-<<<<<<< HEAD
+    void testConfiguredSnapshotterDefaultsToAggregateSnapshotter() {
+        Snapshotter defaultSnapshotter = DefaultConfigurer.jpaConfiguration(() -> em)
+                                                          .configureAggregate(StubAggregate.class)
+                                                          .buildConfiguration().snapshotter();
+
+        assertTrue(defaultSnapshotter instanceof AggregateSnapshotter);
+    }
+
+    @Test
+    void testConfigureSnapshotterSetsCustomSnapshotter() {
+        Snapshotter expectedSnapshotter = mock(Snapshotter.class);
+
+        AggregateConfigurer<StubAggregate> aggregateConfigurer = defaultConfiguration(StubAggregate.class)
+                .configureSnapshotTrigger(configuration -> {
+                    Snapshotter resultSnapshotter = configuration.snapshotter();
+                    assertEquals(expectedSnapshotter, resultSnapshotter);
+                    return new EventCountSnapshotTriggerDefinition(resultSnapshotter, 42);
+                });
+
+        Configuration result = DefaultConfigurer.defaultConfiguration()
+                                                .configureEmbeddedEventStore(c -> new InMemoryEventStorageEngine())
+                                                .configureSnapshotter(configuration -> expectedSnapshotter)
+                                                .configureAggregate(aggregateConfigurer)
+                                                .buildConfiguration();
+        result.start();
+
+        assertEquals(expectedSnapshotter, result.snapshotter());
+        assertEquals(expectedSnapshotter, result.getComponent(Snapshotter.class));
+    }
+
+    @Test
     void testConfigurationSnapshotFilterContainsConfiguredSnapshotFilters() {
         AtomicBoolean filteredFirst = new AtomicBoolean(false);
         SnapshotFilter testFilterOne = snapshotData -> {
@@ -450,36 +477,6 @@
 
         assertTrue(filteredFirst.get());
         assertTrue(filteredSecond.get());
-=======
-    void testConfiguredSnapshotterDefaultsToAggregateSnapshotter() {
-        Snapshotter defaultSnapshotter = DefaultConfigurer.jpaConfiguration(() -> em)
-                                                          .configureAggregate(StubAggregate.class)
-                                                          .buildConfiguration().snapshotter();
-
-        assertTrue(defaultSnapshotter instanceof AggregateSnapshotter);
-    }
-
-    @Test
-    void testConfigureSnapshotterSetsCustomSnapshotter() {
-        Snapshotter expectedSnapshotter = mock(Snapshotter.class);
-
-        AggregateConfigurer<StubAggregate> aggregateConfigurer = defaultConfiguration(StubAggregate.class)
-                .configureSnapshotTrigger(configuration -> {
-                    Snapshotter resultSnapshotter = configuration.snapshotter();
-                    assertEquals(expectedSnapshotter, resultSnapshotter);
-                    return new EventCountSnapshotTriggerDefinition(resultSnapshotter, 42);
-                });
-
-        Configuration result = DefaultConfigurer.defaultConfiguration()
-                                                .configureEmbeddedEventStore(c -> new InMemoryEventStorageEngine())
-                                                .configureSnapshotter(configuration -> expectedSnapshotter)
-                                                .configureAggregate(aggregateConfigurer)
-                                                .buildConfiguration();
-        result.start();
-
-        assertEquals(expectedSnapshotter, result.snapshotter());
-        assertEquals(expectedSnapshotter, result.getComponent(Snapshotter.class));
->>>>>>> 44bc8ea0
     }
 
     @SuppressWarnings("unused")
