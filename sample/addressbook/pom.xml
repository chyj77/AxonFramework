--- conflicted
+++ resolved
@@ -1,73 +1,69 @@
-<?xml version="1.0" encoding="UTF-8"?>
-<!--
-  ~ Copyright (c) 2011. Axon Framework
-  ~
-  ~ Licensed under the Apache License, Version 2.0 (the "License");
-  ~ you may not use this file except in compliance with the License.
-  ~ You may obtain a copy of the License at
-  ~
-  ~ http://www.apache.org/licenses/LICENSE-2.0
-  ~
-  ~ Unless required by applicable law or agreed to in writing, software
-  ~ distributed under the License is distributed on an "AS IS" BASIS,
-  ~ WITHOUT WARRANTIES OR CONDITIONS OF ANY KIND, either express or implied.
-  ~ See the License for the specific language governing permissions and
-  ~ limitations under the License.
-  -->
-
-<project xmlns="http://maven.apache.org/POM/4.0.0" xmlns:xsi="http://www.w3.org/2001/XMLSchema-instance"
-         xsi:schemaLocation="http://maven.apache.org/POM/4.0.0 http://maven.apache.org/xsd/maven-4.0.0.xsd">
-    <modelVersion>4.0.0</modelVersion>
-    <parent>
-        <artifactId>axon-samples</artifactId>
-        <groupId>org.axonframework.samples</groupId>
-<<<<<<< HEAD
-        <version>1.0-SNAPSHOT</version>
-=======
-        <version>0.7.2-SNAPSHOT</version>
->>>>>>> c4991482
-    </parent>
-
-    <groupId>org.axonframework.samples</groupId>
-    <artifactId>axon-addressbook</artifactId>
-    <packaging>pom</packaging>
-
-    <name>Axon Address Book Sample Project</name>
-    <modules>
-        <module>app</module>
-        <module>web-ui</module>
-        <module>vaadin-ui</module>
-    </modules>
-
-    <dependencies>
-        <dependency>
-            <groupId>org.slf4j</groupId>
-            <artifactId>slf4j-api</artifactId>
-            <version>1.6.1</version>
-        </dependency>
-    </dependencies>
-
-    <profiles>
-        <profile>
-            <id>axon-addressbook-withflex</id>
-            <activation>
-                <property>
-                    <name>env.FLEX_HOME</name>
-                </property>
-            </activation>
-            <modules>
-                <module>flex-ui</module>
-            </modules>
-        </profile>
-    </profiles>
-
-    <dependencyManagement>
-        <dependencies>
-            <dependency>
-                <groupId>cglib</groupId>
-                <artifactId>cglib-nodep</artifactId>
-                <version>2.2</version>
-            </dependency>
-        </dependencies>
-    </dependencyManagement>
+<?xml version="1.0" encoding="UTF-8"?>
+<!--
+  ~ Copyright (c) 2011. Axon Framework
+  ~
+  ~ Licensed under the Apache License, Version 2.0 (the "License");
+  ~ you may not use this file except in compliance with the License.
+  ~ You may obtain a copy of the License at
+  ~
+  ~ http://www.apache.org/licenses/LICENSE-2.0
+  ~
+  ~ Unless required by applicable law or agreed to in writing, software
+  ~ distributed under the License is distributed on an "AS IS" BASIS,
+  ~ WITHOUT WARRANTIES OR CONDITIONS OF ANY KIND, either express or implied.
+  ~ See the License for the specific language governing permissions and
+  ~ limitations under the License.
+  -->
+
+<project xmlns="http://maven.apache.org/POM/4.0.0" xmlns:xsi="http://www.w3.org/2001/XMLSchema-instance"
+         xsi:schemaLocation="http://maven.apache.org/POM/4.0.0 http://maven.apache.org/xsd/maven-4.0.0.xsd">
+    <modelVersion>4.0.0</modelVersion>
+    <parent>
+        <artifactId>axon-samples</artifactId>
+        <groupId>org.axonframework.samples</groupId>
+        <version>0.7.2-SNAPSHOT</version>
+    </parent>
+
+    <groupId>org.axonframework.samples</groupId>
+    <artifactId>axon-addressbook</artifactId>
+    <packaging>pom</packaging>
+
+    <name>Axon Address Book Sample Project</name>
+    <modules>
+        <module>app</module>
+        <module>console-ui</module>
+        <module>web-ui</module>
+    </modules>
+
+    <dependencies>
+        <dependency>
+            <groupId>org.slf4j</groupId>
+            <artifactId>slf4j-api</artifactId>
+            <version>1.6.1</version>
+        </dependency>
+    </dependencies>
+
+    <profiles>
+        <profile>
+            <id>axon-addressbook-withflex</id>
+            <activation>
+                <property>
+                    <name>env.FLEX_HOME</name>
+                </property>
+            </activation>
+            <modules>
+                <module>flex-ui</module>
+            </modules>
+        </profile>
+    </profiles>
+
+    <dependencyManagement>
+        <dependencies>
+            <dependency>
+                <groupId>cglib</groupId>
+                <artifactId>cglib-nodep</artifactId>
+                <version>2.2</version>
+            </dependency>
+        </dependencies>
+    </dependencyManagement>
 </project>